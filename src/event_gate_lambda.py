--- conflicted
+++ resolved
@@ -1,166 +1,151 @@
-# 
-# Copyright 2024 ABSA Group Limited
-# 
-# Licensed under the Apache License, Version 2.0 (the "License");
-# you may not use this file except in compliance with the License.
-# You may obtain a copy of the License at
-# 
-#     http://www.apache.org/licenses/LICENSE-2.0
-# 
-# Unless required by applicable law or agreed to in writing, software
-# distributed under the License is distributed on an "AS IS" BASIS,
-# WITHOUT WARRANTIES OR CONDITIONS OF ANY KIND, either express or implied.
-# See the License for the specific language governing permissions and
-# limitations under the License.
-# 
-import base64
-import json
-import sys
-import urllib3
-urllib3.disable_warnings(urllib3.exceptions.InsecureRequestWarning)
-
-from cryptography.hazmat.primitives import serialization
-from jsonschema import validate
-from jsonschema.exceptions import ValidationError
-import jwt
-import requests
-
-import boto3
-from confluent_kafka import Producer
-
-with open("conf/config.json", "r") as file:
-    CONFIG = json.load(file)
-
-aws_session = boto3.Session()
-aws_s3 = aws_session.resource('s3', verify=False)
-
-if CONFIG["topicsConfig"].startswith("s3://"):
-    name_parts = CONFIG["topicsConfig"].split('/')
-    bucket_name = name_parts[2]
-    bucket_object = "/".join(name_parts[3:])
-    TOPICS = json.loads(aws_s3.Bucket(bucket_name).Object(bucket_object).get()["Body"].read().decode("utf-8"))
-else:
-    with open(CONFIG["topicsConfig"], "r") as file:
-        TOPICS = json.load(file)
-
-if CONFIG["accessConfig"].startswith("s3://"):
-    name_parts = CONFIG["accessConfig"].split('/')
-    bucket_name = name_parts[2]
-    bucket_object = "/".join(name_parts[3:])
-    ACCESS = json.loads(aws_s3.Bucket(bucket_name).Object(bucket_object).get()["Body"].read().decode("utf-8"))
-else:
-    with open(CONFIG["accessConfig"], "r") as file:
-        ACCESS = json.load(file)
-    
-TOKEN_PROVIDER_URL = CONFIG["tokenProviderUrl"]
-print("Loaded configs")
-
-token_public_key_encoded = requests.get(CONFIG["tokenPublicKeyUrl"], verify=False).json()["key"]
-TOKEN_PUBLIC_KEY = serialization.load_der_public_key(base64.b64decode(token_public_key_encoded))
-print("Loaded token public key")
-
-kafka_producer = Producer({"bootstrap.servers": CONFIG["kafkaBootstrapServer"]})
-print("Initialized kafka producer")
-
-def kafkaWrite(topicName, message):
-    print(f"Sending to kafka {topicName}")
-    error = []
-    kafka_producer.produce(topicName, 
-                           key="", 
-                           value=json.dumps(message).encode("utf-8"),
-                           callback = lambda err, msg: error.append(err) if err is not None else None)
-    kafka_producer.flush()
-    if error:
-        print(error)
-        return 500
-    else:
-        print("OK")
-        return 202
-
-def getToken():
-    print("Handling GET Token")
-    return {
-        "statusCode": 303,
-        "headers": {"Location": TOKEN_PROVIDER_URL}
-    }
-    
-def getTopics():
-    print("Handling GET Topics")
-    return {
-        "statusCode": 200,
-        "headers": {"Content-Type": "application/json"},
-        "body": json.dumps([topicName for topicName in TOPICS])
-    }
-    
-def getTopicSchema(topicName):
-    print(f"Handling GET TopicSchema({topicName})")
-    if topicName not in TOPICS:
-        return { "statusCode": 404 }    
-        
-    return {
-        "statusCode": 200,
-        "headers": {"Content-Type": "application/json"},
-        "body": json.dumps(TOPICS[topicName])
-    }
-
-def postTopicMessage(topicName, topicMessage, tokenEncoded):
-    print(f"Handling POST {topicName}")
-    try:
-        token = jwt.decode(tokenEncoded, TOKEN_PUBLIC_KEY, algorithms=["RS256"])
-    except Exception as e:
-         return {
-            "statusCode": 401,
-            "headers": {"Content-Type": "text/plain"},
-            "body": str(e)
-         }
-
-    if topicName not in TOPICS:
-        return { "statusCode": 404 } 
-
-    user = token["sub"]
-    if topicName not in ACCESS or user not in ACCESS[topicName]:
-        return { "statusCode": 403 } 
-
-    try:
-        validate(instance=topicMessage, schema=TOPICS[topicName])
-    except ValidationError as e:
-         return {
-            "statusCode": 400,
-            "headers": {"Content-Type": "text/plain"},
-            "body": e.message
-         }
-    
-    return {"statusCode": kafkaWrite(topicName, topicMessage)}
-
-def lambda_handler(event, context):
-<<<<<<< HEAD
-    try:
-        if event["resource"] == "/Token":
-            return getToken()
-        if event["resource"] == "/Topics":
-            return getTopics()
-        if event["resource"] == "/Topics/{topicName}":
-            if event["httpMethod"] == "GET":
-                return getTopicSchema(event["pathParameters"]["topicName"])
-            if event["httpMethod"] == "POST":
-                return postTopicMessage(event["pathParameters"]["topicName"], json.loads(event["body"]), event["headers"]["bearer"])    
-        return {"statusCode": 404}
-    except Exception as e:
-        print(f"Unexpected exception: {e}")
-        return {"statusCode": 500}
-
-=======
-    if event["resource"] == "/Token":
-        return getToken()
-    if event["resource"] == "/Topics":
-        return getTopics()
-    if event["resource"] == "/Topics/{topicName}":
-        if event["httpMethod"] == "GET":
-            return getTopicSchema(event["pathParameters"]["topicName"])
-        if event["httpMethod"] == "POST":
-            return postTopicMessage(event["pathParameters"]["topicName"], json.loads(event["body"]), event["headers"]["bearer"])    
-    if event["resource"] == "/Terminate":
-        sys.exit("TERMINATING")
-    return {"statusCode": 404}
-
->>>>>>> 21e37fe4
+# 
+# Copyright 2024 ABSA Group Limited
+# 
+# Licensed under the Apache License, Version 2.0 (the "License");
+# you may not use this file except in compliance with the License.
+# You may obtain a copy of the License at
+# 
+#     http://www.apache.org/licenses/LICENSE-2.0
+# 
+# Unless required by applicable law or agreed to in writing, software
+# distributed under the License is distributed on an "AS IS" BASIS,
+# WITHOUT WARRANTIES OR CONDITIONS OF ANY KIND, either express or implied.
+# See the License for the specific language governing permissions and
+# limitations under the License.
+# 
+import base64
+import json
+import sys
+import urllib3
+urllib3.disable_warnings(urllib3.exceptions.InsecureRequestWarning)
+
+from cryptography.hazmat.primitives import serialization
+from jsonschema import validate
+from jsonschema.exceptions import ValidationError
+import jwt
+import requests
+
+import boto3
+from confluent_kafka import Producer
+
+with open("conf/config.json", "r") as file:
+    CONFIG = json.load(file)
+
+aws_session = boto3.Session()
+aws_s3 = aws_session.resource('s3', verify=False)
+
+if CONFIG["topicsConfig"].startswith("s3://"):
+    name_parts = CONFIG["topicsConfig"].split('/')
+    bucket_name = name_parts[2]
+    bucket_object = "/".join(name_parts[3:])
+    TOPICS = json.loads(aws_s3.Bucket(bucket_name).Object(bucket_object).get()["Body"].read().decode("utf-8"))
+else:
+    with open(CONFIG["topicsConfig"], "r") as file:
+        TOPICS = json.load(file)
+
+if CONFIG["accessConfig"].startswith("s3://"):
+    name_parts = CONFIG["accessConfig"].split('/')
+    bucket_name = name_parts[2]
+    bucket_object = "/".join(name_parts[3:])
+    ACCESS = json.loads(aws_s3.Bucket(bucket_name).Object(bucket_object).get()["Body"].read().decode("utf-8"))
+else:
+    with open(CONFIG["accessConfig"], "r") as file:
+        ACCESS = json.load(file)
+    
+TOKEN_PROVIDER_URL = CONFIG["tokenProviderUrl"]
+print("Loaded configs")
+
+token_public_key_encoded = requests.get(CONFIG["tokenPublicKeyUrl"], verify=False).json()["key"]
+TOKEN_PUBLIC_KEY = serialization.load_der_public_key(base64.b64decode(token_public_key_encoded))
+print("Loaded token public key")
+
+kafka_producer = Producer({"bootstrap.servers": CONFIG["kafkaBootstrapServer"]})
+print("Initialized kafka producer")
+
+def kafkaWrite(topicName, message):
+    print(f"Sending to kafka {topicName}")
+    error = []
+    kafka_producer.produce(topicName, 
+                           key="", 
+                           value=json.dumps(message).encode("utf-8"),
+                           callback = lambda err, msg: error.append(err) if err is not None else None)
+    kafka_producer.flush()
+    if error:
+        print(error)
+        return 500
+    else:
+        print("OK")
+        return 202
+
+def getToken():
+    print("Handling GET Token")
+    return {
+        "statusCode": 303,
+        "headers": {"Location": TOKEN_PROVIDER_URL}
+    }
+    
+def getTopics():
+    print("Handling GET Topics")
+    return {
+        "statusCode": 200,
+        "headers": {"Content-Type": "application/json"},
+        "body": json.dumps([topicName for topicName in TOPICS])
+    }
+    
+def getTopicSchema(topicName):
+    print(f"Handling GET TopicSchema({topicName})")
+    if topicName not in TOPICS:
+        return { "statusCode": 404 }    
+        
+    return {
+        "statusCode": 200,
+        "headers": {"Content-Type": "application/json"},
+        "body": json.dumps(TOPICS[topicName])
+    }
+
+def postTopicMessage(topicName, topicMessage, tokenEncoded):
+    print(f"Handling POST {topicName}")
+    try:
+        token = jwt.decode(tokenEncoded, TOKEN_PUBLIC_KEY, algorithms=["RS256"])
+    except Exception as e:
+         return {
+            "statusCode": 401,
+            "headers": {"Content-Type": "text/plain"},
+            "body": str(e)
+         }
+
+    if topicName not in TOPICS:
+        return { "statusCode": 404 } 
+
+    user = token["sub"]
+    if topicName not in ACCESS or user not in ACCESS[topicName]:
+        return { "statusCode": 403 } 
+
+    try:
+        validate(instance=topicMessage, schema=TOPICS[topicName])
+    except ValidationError as e:
+         return {
+            "statusCode": 400,
+            "headers": {"Content-Type": "text/plain"},
+            "body": e.message
+         }
+    
+    return {"statusCode": kafkaWrite(topicName, topicMessage)}
+
+def lambda_handler(event, context):
+    try:
+        if event["resource"] == "/Token":
+            return getToken()
+        if event["resource"] == "/Topics":
+            return getTopics()
+        if event["resource"] == "/Topics/{topicName}":
+            if event["httpMethod"] == "GET":
+                return getTopicSchema(event["pathParameters"]["topicName"])
+            if event["httpMethod"] == "POST":
+                return postTopicMessage(event["pathParameters"]["topicName"], json.loads(event["body"]), event["headers"]["bearer"])  
+        if event["resource"] == "/Terminate":
+            sys.exit("TERMINATING")
+        return {"statusCode": 404}
+    except Exception as e:
+        print(f"Unexpected exception: {e}")
+        return {"statusCode": 500}